--- conflicted
+++ resolved
@@ -137,74 +137,6 @@
     return splits_ds
 
 
-<<<<<<< HEAD
-class SetFitDataset(TorchDataset):
-    """SetFitDataset
-
-    A dataset for training the differentiable head on text classification.
-
-    Args:
-        x (`List[str]`):
-            A list of input data as texts that will be fed into `SetFitModel`.
-        y (`List[int]`):
-            A list of input data's labels.
-        tokenizer (`PreTrainedTokenizerBase`):
-            The tokenizer from `SetFitModel`'s body.
-        max_length (`int`, defaults to `32`):
-            The maximum token length a tokenizer can generate.
-            Will pad or truncate tokens when the number of tokens for a text is either smaller or larger than this value.
-    """
-
-    def __init__(
-        self,
-        x: List[str],
-        y: List[int],
-        tokenizer: "PreTrainedTokenizerBase",
-        max_length: int = 32,
-    ) -> None:
-        assert len(x) == len(y)
-
-        self.x = x
-        self.y = y
-        self.tokenizer = tokenizer
-        self.max_length = max_length
-
-    def __len__(self) -> int:
-        return len(self.x)
-
-    def __getitem__(self, idx: int) -> Tuple[TokenizerOutput, int]:
-        feature = self.tokenizer(
-            self.x[idx],
-            max_length=self.max_length,
-            padding="max_length",
-            truncation=True,
-            return_attention_mask=True,
-            return_token_type_ids=True,
-        )
-        label = self.y[idx]
-
-        return feature, label
-
-    @staticmethod
-    def collate_fn(batch):
-        features = {
-            "input_ids": [],
-            "attention_mask": [],
-            "token_type_ids": [],
-        }
-        labels = []
-        for feature, label in batch:
-            features["input_ids"].append(feature["input_ids"])
-            features["attention_mask"].append(feature["attention_mask"])
-            features["token_type_ids"].append(feature["token_type_ids"])
-            labels.append(label)
-
-        # convert to tensors
-        features = {k: torch.Tensor(v).int() for k, v in features.items()}
-        labels = torch.Tensor(labels).long()
-
-        return features, labels
-=======
 def add_templated_examples(
     dataset: Dataset,
     candidate_labels: List[str],
@@ -264,4 +196,71 @@
             dataset = dataset.add_item(example)
 
     return dataset
->>>>>>> 6fa0c8a7
+
+
+class SetFitDataset(TorchDataset):
+    """SetFitDataset
+
+    A dataset for training the differentiable head on text classification.
+
+    Args:
+        x (`List[str]`):
+            A list of input data as texts that will be fed into `SetFitModel`.
+        y (`List[int]`):
+            A list of input data's labels.
+        tokenizer (`PreTrainedTokenizerBase`):
+            The tokenizer from `SetFitModel`'s body.
+        max_length (`int`, defaults to `32`):
+            The maximum token length a tokenizer can generate.
+            Will pad or truncate tokens when the number of tokens for a text is either smaller or larger than this value.
+    """
+
+    def __init__(
+        self,
+        x: List[str],
+        y: List[int],
+        tokenizer: "PreTrainedTokenizerBase",
+        max_length: int = 32,
+    ) -> None:
+        assert len(x) == len(y)
+
+        self.x = x
+        self.y = y
+        self.tokenizer = tokenizer
+        self.max_length = max_length
+
+    def __len__(self) -> int:
+        return len(self.x)
+
+    def __getitem__(self, idx: int) -> Tuple[TokenizerOutput, int]:
+        feature = self.tokenizer(
+            self.x[idx],
+            max_length=self.max_length,
+            padding="max_length",
+            truncation=True,
+            return_attention_mask=True,
+            return_token_type_ids=True,
+        )
+        label = self.y[idx]
+
+        return feature, label
+
+    @staticmethod
+    def collate_fn(batch):
+        features = {
+            "input_ids": [],
+            "attention_mask": [],
+            "token_type_ids": [],
+        }
+        labels = []
+        for feature, label in batch:
+            features["input_ids"].append(feature["input_ids"])
+            features["attention_mask"].append(feature["attention_mask"])
+            features["token_type_ids"].append(feature["token_type_ids"])
+            labels.append(label)
+
+        # convert to tensors
+        features = {k: torch.Tensor(v).int() for k, v in features.items()}
+        labels = torch.Tensor(labels).long()
+
+        return features, labels